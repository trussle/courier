--- conflicted
+++ resolved
@@ -28,7 +28,6 @@
 )
 
 const (
-<<<<<<< HEAD
 	defaultQueue            = "remote"
 	defaultAuditLog         = "remote"
 	defaultAuditLogRootPath = "bin"
@@ -38,15 +37,7 @@
 	defaultCacheSize         = 1000
 	defaultReplicationFactor = 2
 
-=======
-	defaultQueue      = "remote"
-	defaultStream     = "virtual"
-	defaultFilesystem = "nop"
-
-	defaultRootDir = "bin"
-
 	defaultEC2Role   = true
->>>>>>> 7fc17317
 	defaultAWSID     = ""
 	defaultAWSSecret = ""
 	defaultAWSToken  = ""
@@ -70,7 +61,7 @@
 		debug   = flags.Bool("debug", false, "debug logging")
 		apiAddr = flags.String("api", defaultAPIAddr, "listen address for ingest API")
 
-<<<<<<< HEAD
+		awsEC2Role             = flags.Bool("aws.ec2.role", defaultEC2Role, "AWS configuration to use EC2 roles")
 		awsID                  = flags.String("aws.id", defaultAWSID, "AWS configuration id")
 		awsSecret              = flags.String("aws.secret", defaultAWSSecret, "AWS configuration secret")
 		awsToken               = flags.String("aws.token", defaultAWSToken, "AWS configuration token")
@@ -94,34 +85,6 @@
 		clusterPeers           = stringslice{}
 	)
 	flags.Var(&clusterPeers, "peer", "cluster peer host:port (repeatable)")
-=======
-		awsEC2Role = flags.Bool("aws.ec2.role", defaultEC2Role, "AWS configuration to use EC2 roles")
-		awsID      = flags.String("aws.id", defaultAWSID, "AWS configuration id")
-		awsSecret  = flags.String("aws.secret", defaultAWSSecret, "AWS configuration secret")
-		awsToken   = flags.String("aws.token", defaultAWSToken, "AWS configuration token")
-		awsRegion  = flags.String("aws.region", defaultAWSRegion, "AWS configuration region")
-
-		awsSQSQueue       = flags.String("aws.sqs.queue", defaultAWSSQSQueue, "AWS configuration queue")
-		awsFirehoseStream = flags.String("aws.firehose.stream", defaultAWSFirehoseStream, "AWS configuration stream")
-
-		queueType      = flags.String("queue", defaultQueue, "type of queue to use (remote, virtual, nop)")
-		streamType     = flags.String("stream", defaultStream, "type of stream to use (local, virtual)")
-		filesystemType = flags.String("filesystem", defaultFilesystem, "type of filesystem backing (local, virtual, nop)")
-
-		recipientURL     = flags.String("recipient.url", defaultRecipientURL, "URL to hit with the message payload")
-		segmentConsumers = flags.Int("segment.consumers", defaultSegmentConsumers, "amount of segment consumers to run at once")
-
-		rootDir = flags.String("root.dir", defaultRootDir, "root directly for the filesystem to use")
-
-		maxNumberOfMessages = flags.Int("max.messages", defaultMaxNumberOfMessages, "max number of messages to dequeue at once")
-		visibilityTimeout   = flags.String("visibility.timeout", defaultVisibilityTimeout, "how long the visibility of a message should extended by in seconds")
-		targetBatchSize     = flags.Int("target.batch.size", defaultTargetBatchSize, "target batch size before forwarding")
-		targetBatchAge      = flags.String("target.batch.age", defaultTargetBatchAge, "target batch age before forwarding")
-
-		metricsRegistration = flags.Bool("metrics.registration", defaultMetricsRegistration, "Registration of metrics on launch")
-	)
-
->>>>>>> 7fc17317
 	flags.Usage = usageFor(flags, "ingest [flags]")
 	if err := flags.Parse(args); err != nil {
 		return nil
@@ -227,24 +190,13 @@
 	}
 
 	// Firehose setup.
-<<<<<<< HEAD
 	auditRemoteConfig, err := audit.BuildRemoteConfig(
+		audit.WithEC2Role(*awsEC2Role),
 		audit.WithID(*awsID),
 		audit.WithSecret(*awsSecret),
 		audit.WithToken(*awsToken),
 		audit.WithRegion(*awsRegion),
 		audit.WithStream(*awsFirehoseStream),
-=======
-	streamRemoteConfig, err := stream.BuildConfig(
-		stream.WithEC2Role(*awsEC2Role),
-		stream.WithID(*awsID),
-		stream.WithSecret(*awsSecret),
-		stream.WithToken(*awsToken),
-		stream.WithRegion(*awsRegion),
-		stream.WithStream(*awsFirehoseStream),
-		stream.WithMaxNumberOfMessages(int(*maxNumberOfMessages)),
-		stream.WithVisibilityTimeout(visibilityTimeoutDuration),
->>>>>>> 7fc17317
 	)
 	if err != nil {
 		return errors.Wrap(err, "audit remote config")
@@ -267,10 +219,7 @@
 
 	// Configuration for the queue
 	queueRemoteConfig, err := queue.BuildConfig(
-<<<<<<< HEAD
-=======
 		queue.WithEC2Role(*awsEC2Role),
->>>>>>> 7fc17317
 		queue.WithID(*awsID),
 		queue.WithSecret(*awsSecret),
 		queue.WithToken(*awsToken),
